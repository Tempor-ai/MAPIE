from abc import ABCMeta, abstractmethod

import numpy as np

<<<<<<< HEAD
from ._typing import NDArray
from .density_ratio import DensityRatioEstimator
=======
from ._machine_precision import EPSILON
from ._typing import NDArray, ArrayLike
>>>>>>> e56f7099


class ConformityScore(metaclass=ABCMeta):
    """
    Base class for conformity scores.

    Warning: This class should not be used directly.
    Use derived classes instead.
    """

    def __init__(
        self,
        sym: bool,
        consistency_check: bool = True,
<<<<<<< HEAD
        compute_score_weights: bool = False,
        eps: float = sys.float_info.epsilon,
=======
        eps: np.float64 = np.float64(1e-8),
>>>>>>> e56f7099
    ):
        """
        Parameters
        ----------
        sym : bool
            Whether to consider the conformity score as symmetrical or not.
        consistency_check : bool, optional
            Whether to check the consistency between the following methods:
            - get_estimation_distribution and
            - get_signed_conformity_scores
            by default True.
        eps : float, optional
            Threshold to consider when checking the consistency between the
            following methods:
            - get_estimation_distribution and
            - get_signed_conformity_scores
            The following equality must be verified:
            self.get_estimation_distribution(
                y_pred, self.get_conformity_scores(y, y_pred)
            ) == y
            It should be specified if consistency_check==True.
            by default sys.float_info.epsilon.
        """
        self.sym = sym
        self.consistency_check = consistency_check
        self.compute_score_weights = compute_score_weights
        self.eps = eps

    @abstractmethod
    def get_signed_conformity_scores(
        self, y: ArrayLike, y_pred: ArrayLike,
    ) -> NDArray:
        """
        Placeholder for get_signed_conformity_scores.
        Subclasses should implement this method!

        Compute the signed conformity scores from the predicted values
        and the observed ones.

        Parameters
        ----------
        y : NDArray
            Observed values.
        y_pred : NDArray
            Predicted values.

        Returns
        -------
        NDArray
            Unsigned conformity scores.
        """

    @abstractmethod
    def get_estimation_distribution(
        self, y_pred: ArrayLike, conformity_scores: ArrayLike
    ) -> NDArray:
        """
        Placeholder for get_estimation_distribution.
        Subclasses should implement this method!

        Compute samples of the estimation distribution from the predicted
        values and the conformity scores.

        Parameters
        ----------
        y_pred : NDArray
            Predicted values.
        conformity_scores : NDArray
            Conformity scores.

        Returns
        -------
        NDArray
            Observed values.
        """

<<<<<<< HEAD
    def get_weights(self, X: NDArray) -> NDArray:
        """
        Compute weights for conformity scores on calibration samples.

        Parameters
        ----------
        X : NDArray
            Dataset used for computing the weights

        Returns
        -------
        NDArray
            Estimated weights
        """
        return np.ones(shape=(len(X)+1))

    def check_consistency(self, y: NDArray, y_pred: NDArray) -> None:
        """Check consistency between the following methods:
=======
    def check_consistency(
        self, y: ArrayLike, y_pred: ArrayLike, conformity_scores: ArrayLike
    ) -> None:
        """
        Check consistency between the following methods:
>>>>>>> e56f7099
        get_estimation_distribution and get_signed_conformity_scores

        The following equality should be verified:
        self.get_estimation_distribution(
            y_pred, self.get_conformity_scores(y, y_pred)
        ) == y

        Parameters
        ----------
        y : NDArray
            Observed values.
        y_pred : NDArray
            Predicted values.

        Raises
        ------
        ValueError
            If the two methods are not consistent.
        """
        score_distribution = self.get_estimation_distribution(
            y_pred, conformity_scores
        )
        abs_conformity_scores = np.abs(np.subtract(score_distribution, y))
        max_conf_score = np.max(abs_conformity_scores)
        if max_conf_score > self.eps:
            raise ValueError(
                "The two functions get_conformity_scores and "
                "get_estimation_distribution of the ConformityScore class"
                " are not consistent. "
                "The following equation must be verified: "
                "self.get_estimation_distribution(y_pred, "
                "self.get_conformity_scores(y, y_pred)) == y. "  # noqa: E501
                f"The maximum conformity score is {max_conf_score}."
                "The eps attribute may need to be increased if you are "
                "sure that the two methods are consistent."
            )

    def get_conformity_scores(
        self, y: ArrayLike, y_pred: ArrayLike
    ) -> NDArray:
        """
        Get the conformity score considering the symmetrical property if so.

        Parameters
        ----------
        y : NDArray
            Observed values.
        y_pred : NDArray
            Predicted values.

        Returns
        -------
        NDArray
            Conformity scores.
        """
        conformity_scores = self.get_signed_conformity_scores(y, y_pred)
        if self.consistency_check:
            self.check_consistency(y, y_pred, conformity_scores)
        if self.sym:
            conformity_scores = np.abs(conformity_scores)
        return conformity_scores


class CovariateShiftConformityScore(ConformityScore):
    def __init__(
        self,
        density_ratio_estimator: DensityRatioEstimator,
    ) -> None:
        super().__init__(
            sym=True,
            consistency_check=False,
            compute_score_weights=True,
        )
        self.density_ratio_estimator = density_ratio_estimator

    def get_signed_conformity_scores(
        self,
        y: NDArray,
        y_pred: NDArray
    ) -> NDArray:
        scores = np.subtract(y, y_pred)
        # self.residuals_dre_ = self.density_ratio_estimator.predict(X)
        return scores

    def get_weights(self, X: NDArray) -> NDArray:
        dre_test = self.density_ratio_estimator.predict(X)  # n_test
        dre_calib = self.density_ratio_estimator.calib_dr_estimates_  # n_calib
        denom = dre_calib.sum() + dre_test  # n_test
        calib_weights = dre_calib[:, np.newaxis] / denom  # (n_calib, n_test)
        test_weights = dre_test / denom  # n_test
        weights_stacked = np.vstack([calib_weights, test_weights]).T
        return weights_stacked  # (n_test, n_calib+1)

    def get_estimation_distribution(
        self, y_pred: NDArray, conformity_scores: NDArray
    ) -> NDArray:
        return np.add(y_pred, conformity_scores)


class AbsoluteConformityScore(ConformityScore):
    """
    Absolute conformity score.

    The signed conformity score = y - y_pred.
    The conformity score is symmetrical.

    This is appropriate when the confidence interval is symmetrical and
    its range is approximatively the same over the range of predicted values.
    """

    def __init__(self) -> None:
        super().__init__(sym=True, consistency_check=True)

    def get_signed_conformity_scores(
        self, y: ArrayLike, y_pred: ArrayLike,
    ) -> NDArray:
        """
        Compute the signed conformity scores from the predicted values
        and the observed ones, from the following formula:
        signed conformity score = y - y_pred
        """
        return np.subtract(y, y_pred)

    def get_estimation_distribution(
        self, y_pred: ArrayLike, conformity_scores: ArrayLike
    ) -> NDArray:
        """
        Compute samples of the estimation distribution from the predicted
        values and the conformity scores, from the following formula:
        signed conformity score = y - y_pred
        <=> y = y_pred + signed conformity score
        """
        return np.add(y_pred, conformity_scores)


class GammaConformityScore(ConformityScore):
    """
    Gamma conformity score.

    The signed conformity score = (y - y_pred) / y_pred.
    The conformity score is not symmetrical.

    This is appropriate when the confidence interval is not symmetrical and
    its range depends on the predicted values. Like the Gamma distribution,
    its support is limited to strictly positive reals.
    """

    def __init__(self) -> None:
        super().__init__(sym=False, consistency_check=False, eps=EPSILON)

    def _check_observed_data(self, y: ArrayLike) -> None:
        if not self._all_strictly_positive(y):
            raise ValueError(
                f"At least one of the observed target is negative "
                f"which is incompatible with {self.__class__.__name__}. "
                "All values must be strictly positive, "
                "in conformity with the Gamma distribution support."
            )

    def _check_predicted_data(self, y_pred: ArrayLike) -> None:
        if not self._all_strictly_positive(y_pred):
            raise ValueError(
                f"At least one of the predicted target is negative "
                f"which is incompatible with {self.__class__.__name__}. "
                "All values must be strictly positive, "
                "in conformity with the Gamma distribution support."
            )

    def _all_strictly_positive(self, y: ArrayLike) -> bool:
        if np.any(np.less_equal(y, 0)):
            return False
        return True

    def get_signed_conformity_scores(
        self, y: ArrayLike, y_pred: ArrayLike,
    ) -> NDArray:
        """
        Compute samples of the estimation distribution from the predicted
        values and the conformity scores, from the following formula:
        signed conformity score = (y - y_pred) / y_pred
        """
        self._check_observed_data(y)
        self._check_predicted_data(y_pred)
        return np.divide(np.subtract(y, y_pred), y_pred)

    def get_estimation_distribution(
        self, y_pred: ArrayLike, conformity_scores: ArrayLike
    ) -> NDArray:
        """
        Compute samples of the estimation distribution from the predicted
        values and the conformity scores, from the following formula:
        signed conformity score = (y - y_pred) / y_pred
        <=> y = y_pred * (1 + signed conformity score)
        """
        self._check_predicted_data(y_pred)
        return np.multiply(y_pred, np.add(1, conformity_scores))<|MERGE_RESOLUTION|>--- conflicted
+++ resolved
@@ -2,13 +2,9 @@
 
 import numpy as np
 
-<<<<<<< HEAD
-from ._typing import NDArray
 from .density_ratio import DensityRatioEstimator
-=======
 from ._machine_precision import EPSILON
 from ._typing import NDArray, ArrayLike
->>>>>>> e56f7099
 
 
 class ConformityScore(metaclass=ABCMeta):
@@ -23,12 +19,8 @@
         self,
         sym: bool,
         consistency_check: bool = True,
-<<<<<<< HEAD
         compute_score_weights: bool = False,
-        eps: float = sys.float_info.epsilon,
-=======
         eps: np.float64 = np.float64(1e-8),
->>>>>>> e56f7099
     ):
         """
         Parameters
@@ -105,7 +97,6 @@
             Observed values.
         """
 
-<<<<<<< HEAD
     def get_weights(self, X: NDArray) -> NDArray:
         """
         Compute weights for conformity scores on calibration samples.
@@ -123,14 +114,8 @@
         return np.ones(shape=(len(X)+1))
 
     def check_consistency(self, y: NDArray, y_pred: NDArray) -> None:
-        """Check consistency between the following methods:
-=======
-    def check_consistency(
-        self, y: ArrayLike, y_pred: ArrayLike, conformity_scores: ArrayLike
-    ) -> None:
         """
         Check consistency between the following methods:
->>>>>>> e56f7099
         get_estimation_distribution and get_signed_conformity_scores
 
         The following equality should be verified:
@@ -212,7 +197,6 @@
         y_pred: NDArray
     ) -> NDArray:
         scores = np.subtract(y, y_pred)
-        # self.residuals_dre_ = self.density_ratio_estimator.predict(X)
         return scores
 
     def get_weights(self, X: NDArray) -> NDArray:
