from __future__ import annotations

import warnings
from typing import Any, Iterable, List, Optional, Tuple, Union, cast

import numpy as np
from joblib import Parallel, delayed
from sklearn.base import BaseEstimator, ClassifierMixin, clone
from sklearn.model_selection import BaseCrossValidator, ShuffleSplit
from sklearn.preprocessing import LabelEncoder, label_binarize
from sklearn.utils import _safe_indexing, check_random_state
from sklearn.utils.multiclass import check_classification_targets, type_of_target
from sklearn.utils.validation import _check_y, _num_samples, check_is_fitted, indexable

from ._machine_precision import EPSILON
from ._typing import ArrayLike, NDArray
from .metrics import classification_mean_width_score
from .utils import (
    check_alpha,
    check_alpha_and_n_samples,
    check_cv,
    check_estimator_classification,
    check_n_features_in,
    check_n_jobs,
    check_null_weight,
    check_verbose,
    compute_quantiles,
    fit_estimator,
    fix_number_of_classes,
)


class MapieClassifier(BaseEstimator, ClassifierMixin):
    """
    Prediction sets for classification.

    This class implements several conformal prediction strategies for
    estimating prediction sets for classification. Instead of giving a
    single predicted label, the idea is to give a set of predicted labels
    (or prediction sets) which come with mathematically guaranteed coverages.

    Parameters
    ----------
    estimator : Optional[ClassifierMixin]
        Any classifier with scikit-learn API
        (i.e. with fit, predict, and predict_proba methods), by default None.
        If ``None``, estimator defaults to a ``LogisticRegression`` instance.

    method: Optional[str]
        Method to choose for prediction interval estimates.
        Choose among:

        - "naive", sum of the probabilities until the 1-alpha thresold.

        - "score", based on the the scores
          (i.e. 1 minus the softmax score of the true label)
          on the calibration set. See [1] for more details.

        - "cumulated_score", based on the sum of the softmax outputs of the
          labels until the true label is reached, on the calibration set.
          See [2] for more details.

        - "raps", Regularized Adaptive Prediction Sets method. It uses the
          same technique as cumulated_score method but with a penalty term
          to reduce the size of prediction sets. See [3] for more
          details. For now, this method only works with "prefit" and "split"
          strategies.

        - "top_k", based on the sorted index of the probability of the true
          label in the softmax outputs, on the calibration set. In case two
          probabilities are equal, both are taken, thus, the size of some
          prediction sets may be different from the others. See [3] for
          more details.

        By default "score".

    cv: Optional[str]
        The cross-validation strategy for computing scores.
        It directly drives the distinction between jackknife and cv variants.
        Choose among:

        - ``None``, to use the default 5-fold cross-validation
        - integer, to specify the number of folds.
          If equal to -1, equivalent to
          ``sklearn.model_selection.LeaveOneOut()``.
        - CV splitter: any ``sklearn.model_selection.BaseCrossValidator``
          Main variants are:
          - ``sklearn.model_selection.LeaveOneOut`` (jackknife),
          - ``sklearn.model_selection.KFold`` (cross-validation)
        - ``"split"``, does not involve cross-validation but a division
          of the data into training and calibration subsets. The splitter
          used is the following: ``sklearn.model_selection.ShuffleSplit``.
        - ``"prefit"``, assumes that ``estimator`` has been fitted already.
          All data provided in the ``fit`` method is then used
          to calibrate the predictions through the score computation.
          At prediction time, quantiles of these scores are used to estimate
          prediction sets.

        By default ``None``.

    test_size: Optional[Union[int, float]]
        If float, should be between 0.0 and 1.0 and represent the proportion
        of the dataset to include in the test split. If int, represents the
        absolute number of test samples. If None, it will be set to 0.1.

        If cv is not ``"split"``, ``test_size`` is ignored.

        By default ``None``.

    n_jobs: Optional[int]
        Number of jobs for parallel processing using joblib
        via the "locky" backend.
        At this moment, parallel processing is disabled.
        If ``-1`` all CPUs are used.
        If ``1`` is given, no parallel computing code is used at all,
        which is useful for debugging.
        For n_jobs below ``-1``, ``(n_cpus + 1 + n_jobs)`` are used.
        None is a marker for `unset` that will be interpreted as ``n_jobs=1``
        (sequential execution).

        By default ``None``.

    random_state: Optional[Union[int, RandomState]]
        Pseudo random number generator state used for random uniform sampling
        for evaluation quantiles and prediction sets in cumulated_score.
        Pass an int for reproducible output across multiple function calls.

        By default ``None``.

    verbose : int, optional
        The verbosity level, used with joblib for multiprocessing.
        At this moment, parallel processing is disabled.
        The frequency of the messages increases with the verbosity level.
        If it more than ``10``, all iterations are reported.
        Above ``50``, the output is sent to stdout.

        By default ``0``.

    Attributes
    ----------
    valid_methods: List[str]
        List of all valid methods.

    single_estimator_ : sklearn.ClassifierMixin
        Estimator fitted on the whole training set.

    n_features_in_: int
        Number of features passed to the fit method.

    conformity_scores_ : ArrayLike of shape (n_samples_train)
        The conformity scores used to calibrate the prediction sets.

    quantiles_ : ArrayLike of shape (n_alpha)
        The quantiles estimated from ``conformity_scores_`` and alpha values.

    References
    ----------
    [1] Mauricio Sadinle, Jing Lei, and Larry Wasserman.
    "Least Ambiguous Set-Valued Classifiers with Bounded Error Levels.",
    Journal of the American Statistical Association, 114, 2019.

    [2] Yaniv Romano, Matteo Sesia and Emmanuel J. Candès.
    "Classification with Valid and Adaptive Coverage."
    NeurIPS 202 (spotlight) 2020.

    [3] Anastasios Nikolas Angelopoulos, Stephen Bates, Michael Jordan
    and Jitendra Malik.
    "Uncertainty Sets for Image Classifiers using Conformal Prediction."
    International Conference on Learning Representations 2021.

    Examples
    --------
    >>> import numpy as np
    >>> from sklearn.naive_bayes import GaussianNB
    >>> from mapie.classification import MapieClassifier
    >>> X_toy = np.arange(9).reshape(-1, 1)
    >>> y_toy = np.stack([0, 0, 1, 0, 1, 2, 1, 2, 2])
    >>> clf = GaussianNB().fit(X_toy, y_toy)
    >>> mapie = MapieClassifier(estimator=clf, cv="prefit").fit(X_toy, y_toy)
    >>> _, y_pi_mapie = mapie.predict(X_toy, alpha=0.2)
    >>> print(y_pi_mapie[:, :, 0])
    [[ True False False]
     [ True False False]
     [ True  True False]
     [ True  True False]
     [False  True False]
     [False  True  True]
     [False  True  True]
     [False False  True]
     [False False  True]]
    """
    raps_valid_cv_ = ["prefit", "split"]
    valid_methods_ = [
        "naive",
        "score",
        "cumulated_score",
        "top_k",
        "raps",
        "crf_score",
        "crf_aps",
    ]
    fit_attributes = [
        "single_estimator_",
        "estimators_",
        "k_",
        "n_features_in_",
        "conformity_scores_",
        "classes_",
        "label_encoder_",
    ]

    def __init__(
        self,
        estimator: Optional[ClassifierMixin] = None,
        method: str = "score",
        cv: Optional[Union[int, str, BaseCrossValidator]] = None,
        test_size: Optional[Union[int, float]] = None,
        n_jobs: Optional[int] = None,
        random_state: Optional[Union[int, np.random.RandomState]] = None,
        verbose: int = 0,
    ) -> None:
        self.estimator = estimator
        self.method = method
        self.cv = cv
        self.test_size = test_size
        self.n_jobs = n_jobs
        self.random_state = random_state
        self.verbose = verbose

    def _check_parameters(self) -> None:
        """
        Perform several checks on input parameters.

        Raises
        ------
        ValueError
            If parameters are not valid.
        """
        if self.method not in self.valid_methods_:
            raise ValueError(
                "Invalid method. " f"Allowed values are {self.valid_methods_}."
            )
        check_n_jobs(self.n_jobs)
        check_verbose(self.verbose)
        check_random_state(self.random_state)
        self._check_raps()

    def _check_raps(self):
        """
        Check that if the method used is RAPS, then
        the cross validation strategy is "prefit".

        Raises
        ------
        ValueError
            If method is "raps" and cv is not "prefit".
        """
        if (self.method == "raps") and (
            (self.cv not in self.raps_valid_cv_) or isinstance(self.cv, ShuffleSplit)
        ):
            raise ValueError(
                "RAPS method can only be used " f"with cv in {self.raps_valid_cv_}."
            )

    def _check_include_last_label(
        self, include_last_label: Optional[Union[bool, str]]
    ) -> Optional[Union[bool, str]]:
        """
        Check if include_last_label is a boolean or a string.
        Else raise error.

        Parameters
        ----------
        include_last_label : Optional[Union[bool, str]]
            Whether or not to include last label in
            prediction sets for the "cumulated_score" method. Choose among:

            - False, does not include label whose cumulated score is just over
             the quantile.
            - True, includes label whose cumulated score is just over the
            quantile, unless there is only one label in the prediction set.
            - "randomized", randomly includes label whose cumulated score is
            just over the quantile based on the comparison of a uniform number
            and the difference between the cumulated score of the last label
            and the quantile.

        Returns
        -------
        Optional[Union[bool, str]]

        Raises
        ------
        ValueError
            "Invalid include_last_label argument. "
            "Should be a boolean or 'randomized'."
        """
        if (not isinstance(include_last_label, bool)) and (
            not include_last_label == "randomized"
        ):
            raise ValueError(
                "Invalid include_last_label argument. "
                "Should be a boolean or 'randomized'."
            )
        else:
            return include_last_label

    def _check_proba_normalized(
        self, y_pred_proba: ArrayLike, axis: int = 1
    ) -> NDArray:
        """
        Check if, for all the observations, the sum of
        the probabilities is equal to one.

        Parameters
        ----------
        y_pred_proba : ArrayLike of shape
            (n_samples, n_classes) or
            (n_samples, n_train_samples, n_classes)
            Softmax output of a model.

        Returns
        -------
        ArrayLike of shape (n_samples, n_classes)
            Softmax output of a model if the scores all sum
            to one.

        Raises
        ------
            ValueError
            If the sum of the scores is not equal to one.
        """
        np.testing.assert_allclose(
            np.sum(y_pred_proba, axis=axis),
            1,
            err_msg="The sum of the scores is not equal to one.",
            rtol=1e-5,
        )
        y_pred_proba = cast(NDArray, y_pred_proba).astype(np.float64)
        return y_pred_proba

    def _get_last_index_included(
        self,
        y_pred_proba_cumsum: NDArray,
        threshold: NDArray,
        include_last_label: Optional[Union[bool, str]],
    ) -> NDArray:
        """
        Return the index of the last included sorted probability
        depending if we included the first label over the quantile
        or not.

        Parameters
        ----------
        y_pred_proba_cumsum : NDArray of shape (n_samples, n_classes)
            Cumsumed probabilities in the original order.

        threshold : NDArray of shape (n_alpha,) or shape (n_samples_train,)
            Threshold to compare with y_proba_last_cumsum, can be either:

            - the quantiles associated with alpha values when
              ``cv`` == "prefit", ``cv`` == "split"
              or ``agg_scores`` is "mean"
            - the conformity score from training samples otherwise
              (i.e., when ``cv`` is a CV splitter and
              ``agg_scores`` is "crossval")

        include_last_label : Union[bool, str]
            Whether or not include the last label. If 'randomized',
            the last label is included.

        Returns
        -------
        NDArray of shape (n_samples, n_alpha)
            Index of the last included sorted probability.
        """
        if (include_last_label) or (include_last_label == "randomized"):
            if self.method == "crf_aps":
                y_pred_index_last = np.ma.masked_less(
                    y_pred_proba_cumsum - threshold, -EPSILON
                ).argmin(axis=1)
            else:
                y_pred_index_last = np.ma.masked_less(
                    y_pred_proba_cumsum - threshold[np.newaxis, :], -EPSILON
                ).argmin(axis=1)
        elif include_last_label is False:
            max_threshold = np.maximum(
                threshold[np.newaxis, :], np.min(y_pred_proba_cumsum, axis=1)
            )
            y_pred_index_last = np.argmax(
                np.ma.masked_greater(
                    y_pred_proba_cumsum - max_threshold[:, np.newaxis, :], EPSILON
                ),
                axis=1,
            )
        else:
            raise ValueError(
                "Invalid include_last_label argument. "
                "Should be a boolean or 'randomized'."
            )
        return y_pred_index_last[:, np.newaxis, :]

    def _add_random_tie_breaking(
        self,
        prediction_sets: NDArray,
        y_pred_index_last: NDArray,
        y_pred_proba_cumsum: NDArray,
        y_pred_proba_last: NDArray,
        threshold: NDArray,
        lambda_star: Union[NDArray, float, None],
        k_star: Union[NDArray, None],
    ) -> NDArray:
        """
        Randomly remove last label from prediction set based on the
        comparison between a random number and the difference between
        cumulated score of the last included label and the quantile.

        Parameters
        ----------
        prediction_sets : NDArray of shape
            (n_samples, n_classes, n_threshold)
            Prediction set for each observation and each alpha.

        y_pred_index_last : NDArray of shape (n_samples, threshold)
            Index of the last included label.

        y_pred_proba_cumsum : NDArray of shape (n_samples, n_classes)
            Cumsumed probability of the model in the original order.

        y_pred_proba_last : NDArray of shape (n_samples, 1, threshold)
            Last included probability.

        threshold : NDArray of shape (n_alpha,) or shape (n_samples_train,)
            Threshold to compare with y_proba_last_cumsum, can be either:

            - the quantiles associated with alpha values when
              ``cv`` == "prefit", ``cv`` == "split" or
              ``agg_scores`` is "mean"
            - the conformity score from training samples otherwise
              (i.e., when ``cv`` is a CV splitter and
              ``agg_scores`` is "crossval")

        lambda_star: Union[NDArray, float, None] of shape (n_alpha):
            Optimal value of the regulizer lambda.

        k_star: Union[NDArray, None] of shape (n_alpha):
            Optimal value of the regulizer k.

        Returns
        -------
        NDArray of shape (n_samples, n_classes, n_alpha)
            Updated version of prediction_sets with randomly removed
            labels.
        """
        # get cumsumed probabilities up to last retained label
        y_proba_last_cumsumed = np.squeeze(
            np.take_along_axis(y_pred_proba_cumsum, y_pred_index_last, axis=1), axis=1
        )

        if self.method == "cumulated_score":
            # compute V parameter from Romano+(2020)
            vs = (y_proba_last_cumsumed - threshold.reshape(1, -1)) / y_pred_proba_last[
                :, 0, :
            ]
        else:
            # compute V parameter from Angelopoulos+(2020)
            L = np.sum(prediction_sets, axis=1)
            vs = (y_proba_last_cumsumed - threshold.reshape(1, -1)) / (
                y_pred_proba_last[:, 0, :]
                - lambda_star * np.maximum(0, L - k_star)
                + lambda_star * (L > k_star)
            )

        # get random numbers for each observation and alpha value
        random_state = check_random_state(self.random_state)
        us = random_state.uniform(size=(prediction_sets.shape[0], 1))
        # remove last label from comparison between uniform number and V
        vs_less_than_us = np.less_equal(vs - us, EPSILON)
        np.put_along_axis(
            prediction_sets,
            y_pred_index_last,
            vs_less_than_us[:, np.newaxis, :],
            axis=1,
        )
        return prediction_sets

    def _predict_oof_model(
        self,
        estimator: ClassifierMixin,
        X: ArrayLike,
    ) -> NDArray:
        """
        Predict probabilities of a test set from a fitted estimator.

        Parameters
        ----------
        estimator : ClassifierMixin
            Fitted estimator.
        X : ArrayLike
            Test set.

        Returns
        -------
        ArrayLike
            Predicted probabilities.
        """
        y_pred_proba = estimator.predict_proba(X)
        # we enforce y_pred_proba to contain all labels included in y
        if len(estimator.classes_) != self.n_classes_:
            y_pred_proba = fix_number_of_classes(
                self.n_classes_, estimator.classes_, y_pred_proba
            )
        y_pred_proba = self._check_proba_normalized(y_pred_proba)
        return y_pred_proba

    def _fit_and_predict_oof_model(
        self,
        estimator: ClassifierMixin,
        X: ArrayLike,
        y: ArrayLike,
        train_index: ArrayLike,
        val_index: ArrayLike,
        k: int,
        sample_weight: Optional[ArrayLike] = None,
    ) -> Tuple[ClassifierMixin, NDArray, NDArray, ArrayLike]:
        """
        Fit a single out-of-fold model on a given training set and
        perform predictions on a test set.

        Parameters
        ----------
        estimator : ClassifierMixin
            Estimator to train.

        X : ArrayLike of shape (n_samples, n_features)
            Input data.

        y : ArrayLike of shape (n_samples,)
            Input labels.

        train_index : np.ndarray of shape (n_samples_train)
            Training data indices.

        val_index : np.ndarray of shape (n_samples_val)
            Validation data indices.

        k : int
            Split identification number.

        sample_weight : Optional[ArrayLike] of shape (n_samples,)
            Sample weights. If None, then samples are equally weighted.
            By default None.

        Returns
        -------
        Tuple[ClassifierMixin, NDArray, NDArray, ArrayLike]

        - [0]: ClassifierMixin, fitted estimator
        - [1]: NDArray of shape (n_samples_val,),
          Estimator predictions on the validation fold,
        - [2]: NDArray of shape (n_samples_val,)
          Identification number of the validation fold,
        - [3]: ArrayLike of shape (n_samples_val,)
          Validation data indices
        """
        X_train = _safe_indexing(X, train_index)
        y_train = _safe_indexing(y, train_index)
        X_val = _safe_indexing(X, val_index)
        y_val = _safe_indexing(y, val_index)

        if sample_weight is None:
            estimator = fit_estimator(estimator, X_train, y_train)
        else:
            sample_weight_train = _safe_indexing(sample_weight, train_index)
            estimator = fit_estimator(estimator, X_train, y_train, sample_weight_train)
        if _num_samples(X_val) > 0:
            y_pred_proba = self._predict_oof_model(estimator, X_val)
        else:
            y_pred_proba = np.array([])
        val_id = np.full_like(y_val, k, dtype=int)
        return estimator, y_pred_proba, val_id, val_index

    def _get_true_label_cumsum_proba(
        self, y: ArrayLike, y_pred_proba: NDArray
    ) -> Tuple[NDArray, NDArray]:
        """
        Compute the cumsumed probability of the true label.

        Parameters
        ----------
        y : NDArray of shape (n_samples, )
            Array with the labels.
        y_pred_proba : NDArray of shape (n_samples, n_classes)
            Predictions of the model.

        Returns
        -------
        Tuple[NDArray, NDArray] of shapes
        (n_samples, 1) and (n_samples, ). The first element
        is the cumsum probability of the true label. The second
        is the sorted position of the true label.
        """
        y_true = label_binarize(y=y, classes=self.classes_)
        index_sorted = np.fliplr(np.argsort(y_pred_proba, axis=1))
        y_pred_proba_sorted = np.take_along_axis(y_pred_proba, index_sorted, axis=1)
        y_true_sorted = np.take_along_axis(y_true, index_sorted, axis=1)
        y_pred_proba_sorted_cumsum = np.cumsum(y_pred_proba_sorted, axis=1)
        cutoff = np.argmax(y_true_sorted, axis=1)
        true_label_cumsum_proba = np.take_along_axis(
            y_pred_proba_sorted_cumsum, cutoff.reshape(-1, 1), axis=1
        )

        return true_label_cumsum_proba, cutoff + 1

    def _regularize_conformity_score(
        self,
        k_star: NDArray,
        lambda_: Union[NDArray, float],
        conf_score: NDArray,
        cutoff: NDArray,
    ) -> NDArray:
        """
        Regularize the conformity scores with the RAPS
        method. See algo. 2 in [3].

        Parameters
        ----------
        k_star : NDArray of shape (n_alphas, )
            Optimal value of k (called k_reg in the paper). There
            is one value per alpha.
        lambda_ : Union[NDArray, float] of shape (n_alphas, )
            One value of lambda for each alpha.
        conf_score : NDArray of shape (n_samples, 1)
            Conformity scores.
        cutoff : NDArray of shape (n_samples, 1)
            Position of the true label.

        Returns
        -------
        NDArray of shape (n_samples, 1, n_alphas)
            Regularized conformity scores. The regularization
            depends on the value of alpha.
        """
        conf_score = np.repeat(conf_score[:, :, np.newaxis], len(k_star), axis=2)
        cutoff = np.repeat(cutoff[:, np.newaxis], len(k_star), axis=1)
        conf_score += np.maximum(np.expand_dims(lambda_ * (cutoff - k_star), axis=1), 0)
        return conf_score

    def _get_true_label_position(self, y_pred_proba: NDArray, y: NDArray) -> NDArray:
        """
        Return the sorted position of the true label in the
        prediction

        Parameters
        ----------
        y_pred_proba : NDArray of shape (n_samples, n_calsses)
            Model prediction.
        y : NDArray of shape (n_samples)
            Labels.

        Returns
        -------
        NDArray of shape (n_samples, 1)
            Position of the true label in the prediction.
        """
        index = np.argsort(np.fliplr(np.argsort(y_pred_proba, axis=1)))
        position = np.take_along_axis(index, y.reshape(-1, 1), axis=1)

        return position

    def _get_last_included_proba(
        self,
        y_pred_proba: NDArray,
        thresholds: NDArray,
        include_last_label: Union[bool, str, None],
        lambda_: Union[NDArray, float, None],
        k_star: Union[NDArray, Any],
    ) -> Tuple[NDArray, NDArray, NDArray]:
        """
        Function that returns the smallest score
        among those which are included in the prediciton set.

        Parameters
        ----------
        y_pred_proba : NDArray of shape (n_samples, n_classes)
            Predictions of the model.
        thresholds : NDArray of shape (n_alphas, )
            Quantiles that have been computed from the conformity
            scores.
        include_last_label : Union[bool, str, None]
            Whether to include or not the label whose score
            exceeds the threshold.
        lambda_ : Union[NDArray, float, None] of shape (n_alphas)
            Values of lambda for the regularization.
        k_star: Union[NDArray, Any]
            Values of k for the regularization.

        Returns
        -------
        Tuple[ArrayLike, ArrayLike, ArrayLike]
            Arrays of shape (n_samples, n_classes, n_alphas),
            (n_samples, 1, n_alphas) and (n_samples, 1, n_alphas).
            They are respectively the cumsumed scores in the original
            order which can be different according to the value of alpha
            with the RAPS method, the index of the last included score
            and the value of the last included score.
        """
        index_sorted = np.flip(np.argsort(y_pred_proba, axis=1), axis=1)
        # sort probabilities by decreasing order
        y_pred_proba_sorted = np.take_along_axis(y_pred_proba, index_sorted, axis=1)
        # get sorted cumulated score
        y_pred_proba_sorted_cumsum = np.cumsum(y_pred_proba_sorted, axis=1)

        if self.method == "raps":
            y_pred_proba_sorted_cumsum += lambda_ * np.maximum(
                0, np.cumsum(np.ones(y_pred_proba_sorted_cumsum.shape), axis=1) - k_star
            )
        # get cumulated score at their original position
        y_pred_proba_cumsum = np.take_along_axis(
            y_pred_proba_sorted_cumsum, np.argsort(index_sorted, axis=1), axis=1
        )
        # get index of the last included label
        y_pred_index_last = self._get_last_index_included(
            y_pred_proba_cumsum, thresholds, include_last_label
        )
        # get the probability of the last included label
        y_pred_proba_last = np.take_along_axis(y_pred_proba, y_pred_index_last, axis=1)

        zeros_scores_proba_last = y_pred_proba_last <= EPSILON

        # If the last included proba is zero, change it to the
        # smallest non-zero value to avoid inluding them in the
        # prediction sets.
        if np.sum(zeros_scores_proba_last) > 0:
            y_pred_proba_last[zeros_scores_proba_last] = np.expand_dims(
                np.min(
                    np.ma.masked_less(y_pred_proba, EPSILON).filled(fill_value=np.inf),
                    axis=1,
                ),
                axis=1,
            )[zeros_scores_proba_last]

        return y_pred_proba_cumsum, y_pred_index_last, y_pred_proba_last

    def _update_size_and_lambda(
        self,
        best_sizes: NDArray,
        alpha_np: NDArray,
        y_ps: NDArray,
        lambda_: Union[NDArray, float],
        lambda_star: NDArray,
    ) -> Tuple[NDArray, NDArray]:
        """Update the values of the optimal lambda if the
        average size of the prediction sets decreases with
        this new value of lambda.

        Parameters
        ----------
        best_sizes : NDArray of shape (n_alphas, )
            Smallest average prediciton set size before testing
            for the new value of lambda_
        alpha_np : NDArray of shape (n_alphas)
            Level of confidences.
        y_ps : NDArray of shape (n_samples, n_classes, n_alphas)
            Prediction sets computed with the RAPS method and the
            new value of lambda_
        lambda_ : NDArray of shape (n_alphas, )
            New value of lambda_star to test
        lambda_star : NDArray of shape (n_alphas, )
            Actual optimal lambda values for each alpha.

        Returns
        -------
        Tuple[NDArray, NDArray]
            Arrays of shape (n_alphas, ) and (n_alpha, ) which
            respectively represent the updated values of lambda_star
            and the new best sizes.
        """

        sizes = [
            classification_mean_width_score(y_ps[:, :, i]) for i in range(len(alpha_np))
        ]

        sizes_improve = sizes < best_sizes - EPSILON
        lambda_star = sizes_improve * lambda_ + (1 - sizes_improve) * lambda_star
        best_sizes = sizes_improve * sizes + (1 - sizes_improve) * best_sizes

        return lambda_star, best_sizes

    def _find_lambda_star(
        self,
        y_pred_proba_raps: NDArray,
        alpha_np: NDArray,
        include_last_label: Union[bool, str, None],
        k_star: NDArray,
    ) -> Union[NDArray, float]:
        """Find the optimal value of lambda for each alpha.

        Parameters
        ----------
        y_pred_proba_raps: NDArray of shape (n_samples, n_labels, n_alphas)
            Predictions of the model repeated on the last axis as many times
            as the number of alphas
        alpha_np : NDArray of shape (n_alphas, )
            Levels of confidences.
        include_last_label : bool
            Whether to include or not last label in
            the prediction sets
        k_star: NDArray of shape (n_alphas, )
            Values of k for the regularization.

        Returns
        -------
        ArrayLike of shape (n_alphas, )
            Optimal values of lambda.
        """
        lambda_star = np.zeros(len(alpha_np))
        best_sizes = np.full(len(alpha_np), np.finfo(np.float64).max)

        for lambda_ in [0.001, 0.01, 0.1, 0.2, 0.5]:  # values given in paper[3]
            true_label_cumsum_proba, cutoff = self._get_true_label_cumsum_proba(
                self.y_raps_no_enc,
                y_pred_proba_raps[:, :, 0],
            )

            true_label_cumsum_proba_reg = self._regularize_conformity_score(
                k_star, lambda_, true_label_cumsum_proba, cutoff
            )

            quantiles_ = compute_quantiles(true_label_cumsum_proba_reg, alpha_np)

            _, _, y_pred_proba_last = self._get_last_included_proba(
                y_pred_proba_raps, quantiles_, include_last_label, lambda_, k_star
            )

            y_ps = np.greater_equal(y_pred_proba_raps - y_pred_proba_last, -EPSILON)
            lambda_star, best_sizes = self._update_size_and_lambda(
                best_sizes, alpha_np, y_ps, lambda_, lambda_star
            )
        if len(lambda_star) == 1:
            lambda_star = lambda_star[0]
        return lambda_star

    def _get_classes_info(
        self, estimator: ClassifierMixin, y: NDArray
    ) -> Tuple[int, NDArray]:
        """
        Compute the number of classes and the classes values
        according to either the pre-trained model or to the
        values in y.

        Parameters
        ----------
        estimator : ClassifierMixin
            Estimator pre-fitted or not.
        y : NDArray
            Values to predict.

        Returns
        -------
        Tuple[int, NDArray]
            The number of unique classes and their unique
            values.

        Raises
        ------
        ValueError
            If `cv="prefit"` and that classes in `y` are not included into
            `estimator.classes_`.

        Warning
            If number of calibration labels is lower than number of labels
            for training (in prefit setting)
        """
        n_unique_y_labels = len(np.unique(y))
        if self.cv == "prefit":
            classes = estimator.classes_
            n_classes = len(np.unique(classes))
            if not set(np.unique(y)).issubset(classes):
                raise ValueError(
                    "Values in y do not matched values in estimator.classes_."
                    + " Check that you are not adding any new label"
                )
            if n_classes > n_unique_y_labels:
                warnings.warn(
                    "WARNING: your calibration dataset has less labels"
                    + " than your training dataset (training"
                    + f" has {n_classes} unique labels while"
                    + f" calibration have {n_unique_y_labels} unique labels"
                )

        else:
            n_classes = n_unique_y_labels
            classes = np.unique(y)

        return n_classes, classes

    def fit(
        self,
        X: ArrayLike,
        y: ArrayLike,
        sample_weight: Optional[ArrayLike] = None,
        size_raps: Optional[float] = 0.2,
        residuals: Optional[Union[None, ArrayLike]] = None,
    ) -> MapieClassifier:
        """
        Fit the base estimator or use the fitted base estimator.

        Parameters
        ----------
        X : ArrayLike of shape (n_samples, n_features)
            Training data.

        y : NDArray of shape (n_samples,)
            Training labels.

        sample_weight : Optional[ArrayLike] of shape (n_samples,)
            Sample weights for fitting the out-of-fold models.
            If None, then samples are equally weighted.
            If some weights are null,
            their corresponding observations are removed
            before the fitting process and hence have no prediction sets.

            By default None.

        size_raps: Optional[float]
            Percentage of the data to be used for choosing lambda_star and
            k_star for the RAPS method.

            By default .2.


        Returns
        -------
        MapieClassifier
            The model itself.
        """
        # Checks
        self._check_parameters()
        cv = check_cv(self.cv, test_size=self.test_size, random_state=self.random_state)
        X, y = indexable(X, y)
        y = _check_y(y)

        sample_weight = cast(Optional[NDArray], sample_weight)
        sample_weight, X, y = check_null_weight(sample_weight, X, y)

        y = cast(NDArray, y)

        estimator = check_estimator_classification(X, y, cv, self.estimator)
        self.n_features_in_ = check_n_features_in(X, cv, estimator)

        n_samples = _num_samples(y)

<<<<<<< HEAD
        self.n_classes_, self.classes_ = self._get_classes_info(estimator, y)

        enc = LabelEncoder()
        enc.fit(self.classes_)
        y_enc = enc.transform(y)
        self.label_encoder_ = enc

=======
        self.n_classes_, self.classes_ = self._get_classes_info(
            estimator, y
        )
        enc = LabelEncoder()
        enc.fit(self.classes_)
        y_enc = enc.transform(y)

        self.label_encoder_ = enc
>>>>>>> ed5c4319
        check_classification_targets(y)
        self._target_type = type_of_target(y)

        # Initialization
        self.estimators_: List[ClassifierMixin] = []
        self.k_ = np.empty_like(y, dtype=int)
        self.n_samples_ = _num_samples(X)

        if self._target_type == "multiclass":
            if self.method == "raps":
                raps_split = ShuffleSplit(
                    1, test_size=size_raps, random_state=self.random_state
                )
                train_raps_index, val_raps_index = next(raps_split.split(X))
                X, self.X_raps, y_enc, self.y_raps = (
                    _safe_indexing(X, train_raps_index),
                    _safe_indexing(X, val_raps_index),
                    _safe_indexing(y_enc, train_raps_index),
                    _safe_indexing(y_enc, val_raps_index),
                )
                self.y_raps_no_enc = self.label_encoder_.inverse_transform(self.y_raps)
                y = self.label_encoder_.inverse_transform(y_enc)
                y_enc = cast(NDArray, y_enc)
                n_samples = _num_samples(y_enc)
                if sample_weight is not None:
                    sample_weight = sample_weight[train_raps_index]
                    sample_weight = cast(NDArray, sample_weight)

            # Work
            if cv == "prefit":
                self.single_estimator_ = estimator
                y_pred_proba = self.single_estimator_.predict_proba(X)
                y_pred_proba = self._check_proba_normalized(y_pred_proba)

            else:
                cv = cast(BaseCrossValidator, cv)
                self.single_estimator_ = fit_estimator(
                    clone(estimator), X, y, sample_weight
                )
                y_pred_proba = np.empty((n_samples, self.n_classes_), dtype=float)
                outputs = Parallel(n_jobs=self.n_jobs, verbose=self.verbose)(
                    delayed(self._fit_and_predict_oof_model)(
                        clone(estimator),
                        X,
                        y,
                        train_index,
                        val_index,
                        k,
                        sample_weight,
                    )
                    for k, (train_index, val_index) in enumerate(cv.split(X))
                )
                (
                    self.estimators_,
                    predictions_list,
                    val_ids_list,
                    val_indices_list,
                ) = map(list, zip(*outputs))
                predictions = np.concatenate(cast(List[NDArray], predictions_list))
                val_ids = np.concatenate(cast(List[NDArray], val_ids_list))
                val_indices = np.concatenate(cast(List[NDArray], val_indices_list))
                self.k_[val_indices] = val_ids
                y_pred_proba[val_indices] = predictions

                if isinstance(cv, ShuffleSplit):
                    # Should delete values indices that
                    # are not used during calibration
                    self.k_ = self.k_[val_indices]
                    y_pred_proba = y_pred_proba[val_indices]
                    y_enc = y_enc[val_indices]
                    y = cast(NDArray, y)[val_indices]

            # RAPS: compute y_pred and position on the RAPS validation dataset
            if self.method == "raps":
                self.y_pred_proba_raps = self.single_estimator_.predict_proba(
                    self.X_raps
                )
                self.position_raps = self._get_true_label_position(
                    self.y_pred_proba_raps, self.y_raps
                )

            # Conformity scores
            if self.method == "naive":
                self.conformity_scores_ = np.empty(y_pred_proba.shape, dtype="float")
            elif self.method in ["score", "crf_score"]:
                self.conformity_scores_ = np.take_along_axis(
                    1 - y_pred_proba, y_enc.reshape(-1, 1), axis=1
                )
                if self.method == "crf_score":
                    self.conformity_scores_ /= np.expand_dims(residuals, axis=1)
            elif self.method in ["cumulated_score", "raps", "crf_aps"]:
                (
                    self.conformity_scores_,
                    self.cutoff,
                ) = self._get_true_label_cumsum_proba(y, y_pred_proba)
                y_proba_true = np.take_along_axis(
                    y_pred_proba, y_enc.reshape(-1, 1), axis=1
                )
                random_state = check_random_state(self.random_state)
                u = random_state.uniform(size=len(y_pred_proba)).reshape(-1, 1)
                self.conformity_scores_ -= u * y_proba_true
                if self.method == "crf_aps":
                    self.conformity_scores_ /= np.expand_dims(residuals, axis=1)
            elif self.method == "top_k":
                # Here we reorder the labels by decreasing probability
                # and get the position of each label from decreasing
                # probability
                self.conformity_scores_ = self._get_true_label_position(
                    y_pred_proba, y_enc
                )
            else:
                raise ValueError(
                    "Invalid method. " f"Allowed values are {self.valid_methods_}."
                )

            if isinstance(cv, ShuffleSplit):
                self.single_estimator_ = self.estimators_[0]

        else:
            warnings.warn(
                "WARNING: your target is not of type multiclass."
                + " Still fitting the model but not conformal prediction"
                + " algorithm will be run."
            )
            if cv == "prefit":
                self.single_estimator_ = estimator
            else:
                self.single_estimator_ = fit_estimator(
                    clone(estimator), X, y, sample_weight
                )
            self.conformity_scores_ = np.array([])
            self.k_ = np.empty_like(y_enc, dtype=int)

        return self

    def predict(
        self,
        X: ArrayLike,
        alpha: Optional[Union[float, Iterable[float]]] = None,
        include_last_label: Optional[Union[bool, str]] = True,
        agg_scores: Optional[str] = "mean",
        residuals: Optional[Union[None, ArrayLike]] = None,
    ) -> Union[NDArray, Tuple[NDArray, NDArray]]:
        """
        Prediction prediction sets on new samples based on target confidence
        interval.
        Prediction sets for a given ``alpha`` are deduced from :

        - quantiles of softmax scores ("score" method)
        - quantiles of cumulated scores ("cumulated_score" method)

        Parameters
        ----------
        X : ArrayLike of shape (n_samples, n_features)
            Test data.

        alpha: Optional[Union[float, Iterable[float]]]
            Can be a float, a list of floats, or a ``ArrayLike`` of floats.
            Between 0 and 1, represent the uncertainty of the confidence
            interval.
            Lower ``alpha`` produce larger (more conservative) prediction
            sets.
            ``alpha`` is the complement of the target coverage level.
            By default ``None``.

        include_last_label: Optional[Union[bool, str]]
            Whether or not to include last label in
            prediction sets for the "cumulated_score" method. Choose among:

            - False, does not include label whose cumulated score is just over
              the quantile.
            - True, includes label whose cumulated score is just over the
              quantile, unless there is only one label in the prediction set.
            - "randomized", randomly includes label whose cumulated score is
              just over the quantile based on the comparison of a uniform
              number and the difference between the cumulated score of
              the last label and the quantile.

            When set to ``True`` or ``False``, it may result in a coverage
            higher than ``1 - alpha`` (because contrary to the "randomized"
            setting, none of this methods create empty prediction sets). See
            [2] and [3] for more details.

            By default ``True``.

        agg_scores: Optional[str]

            How to aggregate the scores output by the estimators on test data
            if a cross-validation strategy is used. Choose among:

            - "mean", take the mean of scores.
            - "crossval", compare the scores between all training data and each
              test point for each label to estimate if the label must be
              included in the prediction set. Follows algorithm 2 of
              Romano+2020.

            By default "mean".

        Returns
        -------
        Union[NDArray, Tuple[NDArray, NDArray]]

        - NDArray of shape (n_samples,) if alpha is None.

        - Tuple[NDArray, NDArray] of shapes
        (n_samples,) and (n_samples, n_classes, n_alpha) if alpha is not None.
        """
        if self.method == "top_k":
            agg_scores = "mean"
        # Checks
        cv = check_cv(self.cv, test_size=self.test_size, random_state=self.random_state)
        include_last_label = self._check_include_last_label(include_last_label)
        alpha = cast(Optional[NDArray], check_alpha(alpha))
        check_is_fitted(self, self.fit_attributes)
        lambda_star, k_star = None, None
        # Estimate prediction sets
        y_pred = self.single_estimator_.predict(X)

        if (alpha is None) or (self._target_type != "multiclass"):
            return y_pred

        n = len(self.conformity_scores_)

        # Estimate of probabilities from estimator(s)
        # In all cases : len(y_pred_proba.shape) == 3
        # with  (n_test, n_classes, n_alpha or n_train_samples)
        alpha_np = cast(NDArray, alpha)
        check_alpha_and_n_samples(alpha_np, n)
        if cv == "prefit":
            y_pred_proba = self.single_estimator_.predict_proba(X)
            y_pred_proba = np.repeat(
                y_pred_proba[:, :, np.newaxis], len(alpha_np), axis=2
            )
        else:
            y_pred_proba_k = np.asarray(
                Parallel(n_jobs=self.n_jobs, verbose=self.verbose)(
                    delayed(self._predict_oof_model)(estimator, X)
                    for estimator in self.estimators_
                )
            )
            if agg_scores == "crossval":
                y_pred_proba = np.moveaxis(y_pred_proba_k[self.k_], 0, 2)
            elif agg_scores == "mean":
                y_pred_proba = np.mean(y_pred_proba_k, axis=0)
                y_pred_proba = np.repeat(
                    y_pred_proba[:, :, np.newaxis], len(alpha_np), axis=2
                )
            else:
                raise ValueError("Invalid 'agg_scores' argument.")
        # Check that sum of probas is equal to 1
        y_pred_proba = self._check_proba_normalized(y_pred_proba, axis=1)

        # Choice of the quantile
        check_alpha_and_n_samples(alpha_np, n)

        if self.method == "naive":
            self.quantiles_ = 1 - alpha_np
        else:
            if (cv == "prefit") or (agg_scores in ["mean"]):
                if self.method == "raps":
                    check_alpha_and_n_samples(alpha_np, len(self.X_raps))
                    k_star = compute_quantiles(self.position_raps, alpha_np) + 1
                    y_pred_proba_raps = np.repeat(
                        self.y_pred_proba_raps[:, :, np.newaxis], len(alpha_np), axis=2
                    )
                    lambda_star = self._find_lambda_star(
                        y_pred_proba_raps, alpha_np, include_last_label, k_star
                    )
                    self.conformity_scores_regularized = (
                        self._regularize_conformity_score(
                            k_star, lambda_star, self.conformity_scores_, self.cutoff
                        )
                    )
                    self.quantiles_ = compute_quantiles(
                        self.conformity_scores_regularized, alpha_np
                    )
                else:
                    if "crf" in self.method:
                        # import pdb; pdb.set_trace()
                        quantiles_temp = compute_quantiles(
                            self.conformity_scores_, alpha_np
                        )
                        self.quantiles_ = np.repeat(
                            np.expand_dims(residuals, axis=1),
                            len(quantiles_temp),
                            axis=1,
                        ).astype("float64")
                        quantiles_temp = np.expand_dims(quantiles_temp, axis=0)
                        quantiles_temp = np.repeat(
                            quantiles_temp, len(self.quantiles_), axis=0
                        )
                        self.quantiles_ *= quantiles_temp
                        self.quantiles_ = np.expand_dims(self.quantiles_, axis=1)
                    else:
                        self.quantiles_ = compute_quantiles(
                            self.conformity_scores_, alpha_np
                        )

            else:
                self.quantiles_ = (n + 1) * (1 - alpha_np)

        # Build prediction sets
        if self.method in ["score", "crf_score"]:
            if (cv == "prefit") or (agg_scores == "mean"):
                prediction_sets = np.greater_equal(
                    y_pred_proba - (1 - self.quantiles_), -EPSILON
                )
            else:
                y_pred_included = np.less_equal(
                    (1 - y_pred_proba) - self.conformity_scores_.ravel(), EPSILON
                ).sum(axis=2)
                prediction_sets = np.stack(
                    [
                        np.greater_equal(y_pred_included - _alpha * (n - 1), -EPSILON)
                        for _alpha in alpha_np
                    ],
                    axis=2,
                )

        elif self.method in ["cumulated_score", "naive", "raps", "crf_aps"]:
            # specify which thresholds will be used
            if (cv == "prefit") or (agg_scores in ["mean"]):
                thresholds = self.quantiles_
            else:
                thresholds = self.conformity_scores_.ravel()
            # sort labels by decreasing probability
            (
                y_pred_proba_cumsum,
                y_pred_index_last,
                y_pred_proba_last,
            ) = self._get_last_included_proba(
                y_pred_proba,
                thresholds,
                include_last_label,
                lambda_star,
                k_star,
            )
            # get the prediction set by taking all probabilities
            # above the last one
            if (cv == "prefit") or (agg_scores in ["mean"]):
                y_pred_included = np.greater_equal(
                    y_pred_proba - y_pred_proba_last, -EPSILON
                )
            else:
                y_pred_included = np.less_equal(
                    y_pred_proba - y_pred_proba_last, EPSILON
                )
            # remove last label randomly
            if include_last_label == "randomized":
                y_pred_included = self._add_random_tie_breaking(
                    y_pred_included,
                    y_pred_index_last,
                    y_pred_proba_cumsum,
                    y_pred_proba_last,
                    thresholds,
                    lambda_star,
                    k_star,
                )
            if (cv == "prefit") or (agg_scores in ["mean"]):
                prediction_sets = y_pred_included
            else:
                # compute the number of times the inequality is verified
                prediction_sets_summed = y_pred_included.sum(axis=2)
                prediction_sets = np.less_equal(
                    prediction_sets_summed[:, :, np.newaxis]
                    - self.quantiles_[np.newaxis, np.newaxis, :],
                    EPSILON,
                )
        elif self.method == "top_k":
            y_pred_proba = y_pred_proba[:, :, 0]
            index_sorted = np.fliplr(np.argsort(y_pred_proba, axis=1))
            y_pred_index_last = np.stack(
                [index_sorted[:, quantile] for quantile in self.quantiles_], axis=1
            )
            y_pred_proba_last = np.stack(
                [
                    np.take_along_axis(
                        y_pred_proba, y_pred_index_last[:, iq].reshape(-1, 1), axis=1
                    )
                    for iq, _ in enumerate(self.quantiles_)
                ],
                axis=2,
            )
            prediction_sets = np.greater_equal(
                y_pred_proba[:, :, np.newaxis] - y_pred_proba_last, -EPSILON
            )
        else:
            raise ValueError(
                "Invalid method. " f"Allowed values are {self.valid_methods_}."
            )
        return y_pred, prediction_sets<|MERGE_RESOLUTION|>--- conflicted
+++ resolved
@@ -950,15 +950,6 @@
 
         n_samples = _num_samples(y)
 
-<<<<<<< HEAD
-        self.n_classes_, self.classes_ = self._get_classes_info(estimator, y)
-
-        enc = LabelEncoder()
-        enc.fit(self.classes_)
-        y_enc = enc.transform(y)
-        self.label_encoder_ = enc
-
-=======
         self.n_classes_, self.classes_ = self._get_classes_info(
             estimator, y
         )
@@ -967,7 +958,6 @@
         y_enc = enc.transform(y)
 
         self.label_encoder_ = enc
->>>>>>> ed5c4319
         check_classification_targets(y)
         self._target_type = type_of_target(y)
 
