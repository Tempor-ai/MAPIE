--- conflicted
+++ resolved
@@ -20,10 +20,6 @@
 from mapie._typing import ArrayLike
 
 
-<<<<<<< HEAD
-METHODS = ["score", "cumulated_score", "naive", "top_k"]
-
-=======
 METHODS = ["score", "cumulated_score"]
 WRONG_METHODS = ["scores", "cumulated", "test", ""]
 WRONG_INCLUDE_LABELS = ["randomised", "True", "False", "", "other"]
@@ -52,7 +48,6 @@
         ]
     )
 ]
->>>>>>> 74ce2838
 Params = TypedDict(
     "Params",
     {
@@ -109,33 +104,6 @@
             include_last_label='randomized'
         )
     ),
-<<<<<<< HEAD
-    "cumulated_score": Params(
-        method="cumulated_score",
-        cv="prefit",
-        random_sets=True,
-        random_state=42
-    ),
-    "naive": Params(
-        method="naive",
-        cv="prefit",
-        random_sets=False,
-        random_state=42
-    ),
-    "top_k": Params(
-        method="top_k",
-        cv="prefit",
-        random_sets=False,
-        random_state=42
-    )
-}
-
-COVERAGES = {
-    "score": 7/9,
-    "cumulated_score": 7/9,
-    "naive": 1,
-    "top_k": 1
-=======
 }
 
 COVERAGES = {
@@ -143,7 +111,6 @@
     "cumulated_score_include": 1,
     "cumulated_score_not_include": 5/9,
     "cumulated_score_randomized": 8/9,
->>>>>>> 74ce2838
 }
 
 y_toy_mapie = {
@@ -178,43 +145,19 @@
         [False, True, False],
         [False, False, True],
         [False, False, True],
-<<<<<<< HEAD
-        [False, False, True]
-    ],
-    "naive": [
-        [True, False, False],
-        [True, False, False],
-        [True, True, False],
-        [True, True, False],
-        [True, True, False],
-        [False, True, True],
-        [False, True, True],
-        [False, False, True],
-        [False, False, True]
-    ],
-    "top_k": [
-=======
         [False, False, True],
     ],
     "cumulated_score_randomized": [
->>>>>>> 74ce2838
-        [True, True, False],
-        [True, True, False],
-        [True, True, False],
-        [True, True, False],
-        [True, True, False],
-        [False, True, True],
-<<<<<<< HEAD
-        [False, True, True],
-        [False, True, True],
-        [False, True, True]
-    ]
-=======
+        [True, True, False],
+        [True, True, False],
+        [True, True, False],
+        [True, True, False],
+        [True, True, False],
+        [False, True, True],
         [False, False, True],
         [False, True, True],
         [False, True, True],
     ],
->>>>>>> 74ce2838
 }
 X_toy = np.arange(9).reshape(-1, 1)
 y_toy = np.array([0, 0, 1, 0, 1, 2, 1, 2, 2])
